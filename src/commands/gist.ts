import { commands, env, ExtensionContext, ProgressLocation, QuickPickItem, Uri, window } from "vscode";
import { EXTENSION_ID, FS_SCHEME } from "../constants";
import { changeDescription, deleteGist, forkGist, listGists, newGist, refreshGists, starredGists, unstarGist } from "../store/actions";
import { ensureAuthenticated, isAuthenticated, signIn } from "../store/auth";
import { GistNode, StarredGistNode } from "../tree/nodes";
<<<<<<< HEAD
import { getGistLabel, getGistWorkspaceId, getStarredGistLabel, isGistWorkspace, openGist, openGistAsWorkspace } from "../utils";
=======
import {
  getGistDescription,
  getGistLabel,
  getGistWorkspaceId,
  getStarredGistLabel,
  isGistWorkspace,
  openGist,
  openGistAsWorkspace
} from "../utils";
>>>>>>> 827a981e

const GIST_URL_PATTERN = /https:\/\/gist\.github\.com\/(?<owner>[^\/]+)\/(?<id>.+)/;

export interface GistQuickPickItem extends QuickPickItem {
  id?: string;
}

const newPublicGist = newGistInternal.bind(null, true);
const newSecretGist = newGistInternal.bind(null, false);

async function newGistInternal(isPublic: boolean = true) {
  await ensureAuthenticated();

  const fileName = await window.showInputBox({
    prompt:
      "Enter the files name(s) to seed the Gist with (can be a comma-seperated list)",
    value: "foo.txt"
  });
  if (!fileName) {
    return;
  }

  const description = await window.showInputBox({
    prompt: "Enter an optional description for the new Gist"
  });

  window.withProgress(
    { location: ProgressLocation.Notification, title: "Creating Gist..." },
    () => {
      const files = fileName.split(",").map(filename => ({ filename }));
      return newGist(files, isPublic, description);
    }
  );
}

const SIGN_IN_ITEM = "Sign in to view Gists...";
const CREATE_PUBLIC_GIST_ITEM = "$(gist-new) Create new Gist...";
const CREATE_SECRET_GIST_ITEM = "$(gist-private) Create new secret Gist...";
const STARRED_GIST_ITEM = "$(star) View starred Gists...";
const CREATE_GIST_ITEMS = [
  { label: CREATE_PUBLIC_GIST_ITEM },
  { label: CREATE_SECRET_GIST_ITEM },
  { label: STARRED_GIST_ITEM }
];

async function openGistInternal(
  openAsWorkspace: boolean = false,
  node?: GistNode
) {
  let gistItems: GistQuickPickItem[] = [];

  if (node) {
    if (openAsWorkspace) {
      return openGistAsWorkspace(node.gist.id);
    } else {
      return openGist(node.gist.id, false);
    }
  }
  if (await isAuthenticated()) {
    const gists = await listGists();

    if (gists.length > 0) {
      gistItems = gists.map(gist => {
        return <GistQuickPickItem>{
          label: getGistLabel(gist),
          description: getGistDescription(gist),
          id: gist.id
        };
      });
    }

    gistItems.push(...CREATE_GIST_ITEMS);
  } else {
    gistItems = [{ label: SIGN_IN_ITEM }];
  }

  const list = window.createQuickPick();
  list.placeholder = "Select or specify the Gist you'd like to open";
  list.items = gistItems;

  list.onDidChangeValue(gistId => {
    list.items = gistId
      ? [{ label: gistId, id: gistId }, ...gistItems]
      : gistItems;
  });

  const clipboardValue = await env.clipboard.readText();
  if (GIST_URL_PATTERN.test(clipboardValue)) {
    list.value = clipboardValue;
    list.items = [{ label: clipboardValue, id: clipboardValue }, ...gistItems];
  }

  list.onDidAccept(async () => {
    const gist = <GistQuickPickItem>list.selectedItems[0] || list.value;

    list.hide();

    if (gist.id) {
      let gistId = gist.id;
      if (GIST_URL_PATTERN.test(gist.id)) {
        gistId = (<any>GIST_URL_PATTERN.exec(gist.id)!).groups.id;
      }
      if (openAsWorkspace) {
        return openGistAsWorkspace(gistId);
      } else {
        return openGist(gistId, false);
      }
    } else {
      switch (gist.label) {
        case SIGN_IN_ITEM:
          await signIn();
          await openGistInternal();
          return;
        case CREATE_PUBLIC_GIST_ITEM:
          return await newPublicGist();
        case CREATE_SECRET_GIST_ITEM:
          return await newSecretGist();
        case STARRED_GIST_ITEM:
          return await starredGistsInternal();
        default:
      }
    }
  });

  list.show();
}

async function starredGistsInternal() {
  await ensureAuthenticated();

  const gists = await starredGists();
  const items = gists.map(g => ({
    label: getStarredGistLabel(g),
    description: g.description,
    id: g.id
  }));

  if (items.length === 0) {
    const message = `You don't have any starred Gists`;
    return window.showInformationMessage(message);
  }

  const selected = await window.showQuickPick(items, {
    placeHolder: "Select the Gist you'd like to open"
  });

  if (selected) {
    openGist(selected.id);
  }
}

export async function registerGistCommands(context: ExtensionContext) {
  context.subscriptions.push(
    commands.registerCommand(
      `${EXTENSION_ID}.changeGistDescription`,
      async (node?: GistNode) => {
        await ensureAuthenticated();

        if (node) {
          const description = await window.showInputBox({
            prompt: "Specify the description for this Gist",
            value: node.gist.description
          });

          if (!description) {
            return;
          }
          await changeDescription(node.gist.id, description);
        }
      }
    )
  );

  context.subscriptions.push(
    commands.registerCommand(
      `${EXTENSION_ID}.copyGistUrl`,
      async (node: GistNode) => {
        await ensureAuthenticated();
        env.clipboard.writeText(node.gist.html_url);
      }
    )
  );

  const DELETE_RESPONSE = "Delete";
  context.subscriptions.push(
    commands.registerCommand(
      `${EXTENSION_ID}.deleteGist`,
      async (node?: GistNode) => {
        await ensureAuthenticated();

        if (node) {
          const response = await window.showInformationMessage(
            "Are you sure you want to delete this Gist?",
            DELETE_RESPONSE
          );
          if (response !== DELETE_RESPONSE) {
            return;
          }

          await deleteGist(node.gist.id);
        } else if (isGistWorkspace()) {
          const response = await window.showInformationMessage(
            "Are you sure you want to delete this Gist?",
            DELETE_RESPONSE
          );
          if (response !== DELETE_RESPONSE) {
            return;
          }

          const gistId = getGistWorkspaceId();
          deleteGist(gistId);
          commands.executeCommand("workbench.action.closeFolder");
        } else {
          const gists = await listGists();

          if (gists.length === 0) {
            return window.showInformationMessage(
              "You don't have any Gists to delete"
            );
          }

          const items = gists.map(g => ({
            label: getGistLabel(g),
            description: g.description,
            id: g.id
          }));

          const gist = await window.showQuickPick(items, {
            placeHolder: "Select the Gist to delete..."
          });
          if (!gist) {
            return;
          }

          await deleteGist(gist.id);

          window.visibleTextEditors.forEach(editor => {
            if (
              editor.document.uri.scheme === FS_SCHEME &&
              editor.document.uri.authority === gist.id
            ) {
              editor.hide();
            }
          });

          await window.showInformationMessage("Gist deleted!");
        }
      }
    )
  );

  context.subscriptions.push(
    commands.registerCommand(
      `${EXTENSION_ID}.forkGist`,
      async (node?: StarredGistNode) => {
        await ensureAuthenticated();

        let gistId: string | undefined;
        if (node) {
          gistId = node.gist.id;
        } else if (isGistWorkspace()) {
          gistId = getGistWorkspaceId();
        } else {
          // TODO: Display the list of starred gists
          gistId = await window.showInputBox({
            prompt: "Enter the Gist ID to fork"
          });
          if (!gistId) {
            return;
          }
        }

        await forkGist(gistId!);
      }
    )
  );

  context.subscriptions.push(
    commands.registerCommand(`${EXTENSION_ID}.newPublicGist`, newPublicGist)
  );
  context.subscriptions.push(
    commands.registerCommand(`${EXTENSION_ID}.newSecretGist`, newSecretGist)
  );

  context.subscriptions.push(
    commands.registerCommand(
      `${EXTENSION_ID}.openGist`,
      openGistInternal.bind(null, false)
    )
  );

  context.subscriptions.push(
    commands.registerCommand(
      `${EXTENSION_ID}.openGistInBrowser`,
      async (node: GistNode) => {
        await ensureAuthenticated();
        env.openExternal(Uri.parse(node.gist.html_url));
      }
    )
  );

  context.subscriptions.push(
    commands.registerCommand(
      `${EXTENSION_ID}.openGistWorkspace`,
      openGistInternal.bind(null, true)
    )
  );

  context.subscriptions.push(
    commands.registerCommand(`${EXTENSION_ID}.refreshGists`, refreshGists)
  );

  context.subscriptions.push(
    commands.registerCommand(
      `${EXTENSION_ID}.starredGists`,
      starredGistsInternal
    )
  );

  context.subscriptions.push(
    commands.registerCommand(
      `${EXTENSION_ID}.unstarGist`,
      async (node: StarredGistNode) => {
        await ensureAuthenticated();
        unstarGist(node.gist.id);
      }
    )
  );
}<|MERGE_RESOLUTION|>--- conflicted
+++ resolved
@@ -3,19 +3,7 @@
 import { changeDescription, deleteGist, forkGist, listGists, newGist, refreshGists, starredGists, unstarGist } from "../store/actions";
 import { ensureAuthenticated, isAuthenticated, signIn } from "../store/auth";
 import { GistNode, StarredGistNode } from "../tree/nodes";
-<<<<<<< HEAD
-import { getGistLabel, getGistWorkspaceId, getStarredGistLabel, isGistWorkspace, openGist, openGistAsWorkspace } from "../utils";
-=======
-import {
-  getGistDescription,
-  getGistLabel,
-  getGistWorkspaceId,
-  getStarredGistLabel,
-  isGistWorkspace,
-  openGist,
-  openGistAsWorkspace
-} from "../utils";
->>>>>>> 827a981e
+import { getGistDescription, getGistLabel, getGistWorkspaceId, getStarredGistLabel, isGistWorkspace, openGist, openGistAsWorkspace } from "../utils";
 
 const GIST_URL_PATTERN = /https:\/\/gist\.github\.com\/(?<owner>[^\/]+)\/(?<id>.+)/;
 
