--- conflicted
+++ resolved
@@ -11,44 +11,21 @@
 export function get(key: "playgrounds.autoSave"): boolean;
 export function get(
   key: "playgrounds.layout"
-<<<<<<< HEAD
 ): "grid" | "splitLeft" | "splitRight" | "splitTop";
 export function get(key: "playgrounds.includeMarkup"): boolean;
+export function get(key: "playgrounds.includeScript"): boolean;
 export function get(key: "playgrounds.includeStylesheet"): boolean;
 export function get(key: "playgrounds.markupLanguage"): "html" | "pug";
 export function get(
-=======
-): Promise<"grid" | "splitLeft" | "splitRight" | "splitTop">;
-export async function get(key: "playgrounds.includeMarkup"): Promise<boolean>;
-export async function get(key: "playgrounds.includeScript"): Promise<boolean>;
-export async function get(
-  key: "playgrounds.includeStylesheet"
-): Promise<boolean>;
-export async function get(
-  key: "playgrounds.markupLanguage"
-): Promise<"html" | "pug">;
-export async function get(
->>>>>>> bf8e3ad3
   key: "playgrounds.scriptLanguage"
 ): "javascript" | "javascriptreact" | "typescript" | "typescriptreact";
 export function get(
   key: "playgrounds.stylesheetLanguage"
-<<<<<<< HEAD
 ): "css" | "less" | "sass" | "scss";
 export function get(key: "playgrounds.showConsole"): boolean;
-export function get(key: "playgrounds.templates.galleries"): string[];
-export function get(key: "playgrounds.templates.tagName"): string;
+export function get(key: "playgrounds.templateGalleries"): string[];
 export function get(key: "comments.showThread"): string;
 export function get(key: any) {
-=======
-): Promise<"css" | "less" | "sass" | "scss">;
-export async function get(key: "playgrounds.showConsole"): Promise<boolean>;
-export async function get(
-  key: "playgrounds.templateGalleries"
-): Promise<string[]>;
-export async function get(key: "comments.showThread"): Promise<string>;
-export async function get(key: any) {
->>>>>>> bf8e3ad3
   const extensionConfig = vscode.workspace.getConfiguration(CONFIG_SECTION);
 
   return extensionConfig.get(key);
